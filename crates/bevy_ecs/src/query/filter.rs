use crate::{
    archetype::{Archetype, ArchetypeComponentId},
    bundle::Bundle,
    component::{Component, ComponentCounters, ComponentId, StorageType},
    entity::Entity,
    query::{Access, Fetch, FetchState, FilteredAccess, WorldQuery},
    storage::{ComponentSparseSet, Table, Tables},
    world::World,
};
use bevy_ecs_macros::all_tuples;
use std::{marker::PhantomData, ptr};

// TODO: uncomment this and use as shorthand (remove where F::Fetch: FilterFetch everywhere) when
// this bug is fixed in Rust 1.51: https://github.com/rust-lang/rust/pull/81671
// pub trait QueryFilter: WorldQuery
// where
//     Self::Fetch: FilterFetch,
// {
// }

// impl<T: WorldQuery> QueryFilter for T where T::Fetch: FilterFetch {
// }

/// Fetch methods used by query filters. This trait exists to allow "short circuit" behaviors for
/// relevant query filter fetches.
pub trait FilterFetch: for<'a> Fetch<'a> {
    /// # Safety
    /// Must always be called _after_ [Fetch::set_archetype]. `archetype_index` must be in the range
    /// of the current archetype
    unsafe fn archetype_filter_fetch(&mut self, archetype_index: usize) -> bool;

    /// # Safety
    /// Must always be called _after_ [Fetch::set_table]. `table_row` must be in the range of the
    /// current table
    unsafe fn table_filter_fetch(&mut self, table_row: usize) -> bool;
}

impl<T> FilterFetch for T
where
    T: for<'a> Fetch<'a, Item = bool>,
{
    #[inline]
    unsafe fn archetype_filter_fetch(&mut self, archetype_index: usize) -> bool {
        self.archetype_fetch(archetype_index)
    }

    #[inline]
    unsafe fn table_filter_fetch(&mut self, table_row: usize) -> bool {
        self.table_fetch(table_row)
    }
}

<<<<<<< HEAD
/// Filter that selects entities with a component `T`
=======
/// Filter that retrieves components of type `T` that have either been mutated or added since the
/// start of the frame.
>>>>>>> b17f8a4b
pub struct With<T>(PhantomData<T>);

impl<T: Component> WorldQuery for With<T> {
    type Fetch = WithFetch<T>;
    type State = WithState<T>;
}

pub struct WithFetch<T> {
    storage_type: StorageType,
    marker: PhantomData<T>,
}
pub struct WithState<T> {
    component_id: ComponentId,
    storage_type: StorageType,
    marker: PhantomData<T>,
}

// SAFE: no component access or archetype component access
unsafe impl<T: Component> FetchState for WithState<T> {
    fn init(world: &mut World) -> Self {
        let component_info = world.components.get_or_insert_info::<T>();
        Self {
            component_id: component_info.id(),
            storage_type: component_info.storage_type(),
            marker: PhantomData,
        }
    }

    #[inline]
    fn update_component_access(&self, access: &mut FilteredAccess<ComponentId>) {
        access.add_with(self.component_id);
    }

    #[inline]
    fn update_archetype_component_access(
        &self,
        _archetype: &Archetype,
        _access: &mut Access<ArchetypeComponentId>,
    ) {
    }

    fn matches_archetype(&self, archetype: &Archetype) -> bool {
        archetype.contains(self.component_id)
    }

    fn matches_table(&self, table: &Table) -> bool {
        table.has_column(self.component_id)
    }
}

impl<'a, T: Component> Fetch<'a> for WithFetch<T> {
    type Item = bool;
    type State = WithState<T>;

    unsafe fn init(
        _world: &World,
        state: &Self::State,
        _system_counter: u32,
        _global_system_counter: u32,
    ) -> Self {
        Self {
            storage_type: state.storage_type,
            marker: PhantomData,
        }
    }

    #[inline]
    fn is_dense(&self) -> bool {
        self.storage_type == StorageType::Table
    }

    #[inline]
    unsafe fn set_table(&mut self, _state: &Self::State, _table: &Table) {}

    #[inline]
    unsafe fn set_archetype(
        &mut self,
        _state: &Self::State,
        _archetype: &Archetype,
        _tables: &Tables,
    ) {
    }

    #[inline]
    unsafe fn archetype_fetch(&mut self, _archetype_index: usize) -> Self::Item {
        true
    }

    #[inline]
    unsafe fn table_fetch(&mut self, _table_row: usize) -> bool {
        true
    }
}

<<<<<<< HEAD
/// Filter that selects entities without a component `T`
=======
/// Filter that retrieves components of type `T` that have either been mutated or added since the
/// start of the frame.
>>>>>>> b17f8a4b
pub struct Without<T>(PhantomData<T>);

impl<T: Component> WorldQuery for Without<T> {
    type Fetch = WithoutFetch<T>;
    type State = WithoutState<T>;
}

pub struct WithoutFetch<T> {
    storage_type: StorageType,
    marker: PhantomData<T>,
}

pub struct WithoutState<T> {
    component_id: ComponentId,
    storage_type: StorageType,
    marker: PhantomData<T>,
}

// SAFE: no component access or archetype component access
unsafe impl<T: Component> FetchState for WithoutState<T> {
    fn init(world: &mut World) -> Self {
        let component_info = world.components.get_or_insert_info::<T>();
        Self {
            component_id: component_info.id(),
            storage_type: component_info.storage_type(),
            marker: PhantomData,
        }
    }

    #[inline]
    fn update_component_access(&self, access: &mut FilteredAccess<ComponentId>) {
        access.add_without(self.component_id);
    }

    #[inline]
    fn update_archetype_component_access(
        &self,
        _archetype: &Archetype,
        _access: &mut Access<ArchetypeComponentId>,
    ) {
    }

    fn matches_archetype(&self, archetype: &Archetype) -> bool {
        !archetype.contains(self.component_id)
    }

    fn matches_table(&self, table: &Table) -> bool {
        !table.has_column(self.component_id)
    }
}

impl<'a, T: Component> Fetch<'a> for WithoutFetch<T> {
    type Item = bool;
    type State = WithoutState<T>;

    unsafe fn init(
        _world: &World,
        state: &Self::State,
        _system_counter: u32,
        _global_system_counter: u32,
    ) -> Self {
        Self {
            storage_type: state.storage_type,
            marker: PhantomData,
        }
    }

    #[inline]
    fn is_dense(&self) -> bool {
        self.storage_type == StorageType::Table
    }

    #[inline]
    unsafe fn set_table(&mut self, _state: &Self::State, _table: &Table) {}

    #[inline]
    unsafe fn set_archetype(
        &mut self,
        _state: &Self::State,
        _archetype: &Archetype,
        _tables: &Tables,
    ) {
    }

    #[inline]
    unsafe fn archetype_fetch(&mut self, _archetype_index: usize) -> bool {
        true
    }

    #[inline]
    unsafe fn table_fetch(&mut self, _table_row: usize) -> bool {
        true
    }
}

pub struct WithBundle<T: Bundle>(PhantomData<T>);

pub struct WithBundleFetch<T: Bundle> {
    is_dense: bool,
    marker: PhantomData<T>,
}

pub struct WithBundleState<T: Bundle> {
    component_ids: Vec<ComponentId>,
    is_dense: bool,
    marker: PhantomData<T>,
}

// SAFE: no component access or archetype component access
unsafe impl<T: Bundle> FetchState for WithBundleState<T> {
    fn init(world: &mut World) -> Self {
        let bundle_info = world.bundles.init_info::<T>(&mut world.components);
        let components = &world.components;
        Self {
            component_ids: bundle_info.component_ids.clone(),
            is_dense: !bundle_info.component_ids.iter().any(|id| unsafe {
                components.get_info_unchecked(*id).storage_type() != StorageType::Table
            }),
            marker: PhantomData,
        }
    }

    #[inline]
    fn update_component_access(&self, access: &mut FilteredAccess<ComponentId>) {
        for component_id in self.component_ids.iter().cloned() {
            access.add_with(component_id);
        }
    }

    #[inline]
    fn update_archetype_component_access(
        &self,
        _archetype: &Archetype,
        _access: &mut Access<ArchetypeComponentId>,
    ) {
    }

    fn matches_archetype(&self, archetype: &Archetype) -> bool {
        self.component_ids.iter().all(|id| archetype.contains(*id))
    }

    fn matches_table(&self, table: &Table) -> bool {
        self.component_ids.iter().all(|id| table.has_column(*id))
    }
}

impl<'a, T: Bundle> Fetch<'a> for WithBundleFetch<T> {
    type Item = bool;
    type State = WithBundleState<T>;

    unsafe fn init(
        _world: &World,
        state: &Self::State,
        _system_counter: u32,
        _global_system_counter: u32,
    ) -> Self {
        Self {
            is_dense: state.is_dense,
            marker: PhantomData,
        }
    }

    #[inline]
    fn is_dense(&self) -> bool {
        self.is_dense
    }

    #[inline]
    unsafe fn set_table(&mut self, _state: &Self::State, _table: &Table) {}

    #[inline]
    unsafe fn set_archetype(
        &mut self,
        _state: &Self::State,
        _archetype: &Archetype,
        _tables: &Tables,
    ) {
    }

    #[inline]
    unsafe fn archetype_fetch(&mut self, _archetype_index: usize) -> bool {
        true
    }

    #[inline]
    unsafe fn table_fetch(&mut self, _table_row: usize) -> bool {
        true
    }
}

pub struct Or<T>(pub T);
pub struct OrFetch<T: FilterFetch> {
    fetch: T,
    matches: bool,
}

macro_rules! impl_query_filter_tuple {
    ($(($filter: ident, $state: ident)),*) => {
        #[allow(unused_variables)]
        #[allow(non_snake_case)]
        impl<'a, $($filter: FilterFetch),*> FilterFetch for ($($filter,)*) {
            #[inline]
            unsafe fn table_filter_fetch(&mut self, table_row: usize) -> bool {
                let ($($filter,)*) = self;
                true $(&& $filter.table_filter_fetch(table_row))*
            }

            #[inline]
            unsafe fn archetype_filter_fetch(&mut self, archetype_index: usize) -> bool {
                let ($($filter,)*) = self;
                true $(&& $filter.archetype_filter_fetch(archetype_index))*
            }
        }

        impl<$($filter: WorldQuery),*> WorldQuery for Or<($($filter,)*)>
            where $($filter::Fetch: FilterFetch),*
        {
            type Fetch = Or<($(OrFetch<$filter::Fetch>,)*)>;
            type State = Or<($($filter::State,)*)>;
        }


        #[allow(unused_variables)]
        #[allow(non_snake_case)]
        impl<'a, $($filter: FilterFetch),*> Fetch<'a> for Or<($(OrFetch<$filter>,)*)> {
            type State = Or<($(<$filter as Fetch<'a>>::State,)*)>;
            type Item = bool;

            unsafe fn init(world: &World, state: &Self::State, system_counter: u32, global_system_counter: u32) -> Self {
                let ($($filter,)*) = &state.0;
                Or(($(OrFetch {
                    fetch: $filter::init(world, $filter, system_counter, global_system_counter),
                    matches: false,
                },)*))
            }

            #[inline]
            fn is_dense(&self) -> bool {
                let ($($filter,)*) = &self.0;
                true $(&& $filter.fetch.is_dense())*
            }

            #[inline]
            unsafe fn set_table(&mut self, state: &Self::State, table: &Table) {
                let ($($filter,)*) = &mut self.0;
                let ($($state,)*) = &state.0;
                $(
                    $filter.matches = $state.matches_table(table);
                    if $filter.matches {
                        $filter.fetch.set_table($state, table);
                    }
                )*
            }

            #[inline]
            unsafe fn set_archetype(&mut self, state: &Self::State, archetype: &Archetype, tables: &Tables) {
                let ($($filter,)*) = &mut self.0;
                let ($($state,)*) = &state.0;
                $(
                    $filter.matches = $state.matches_archetype(archetype);
                    if $filter.matches {
                        $filter.fetch.set_archetype($state, archetype, tables);
                    }
                )*
            }

            #[inline]
            unsafe fn table_fetch(&mut self, table_row: usize) -> bool {
                let ($($filter,)*) = &mut self.0;
                false $(|| ($filter.matches && $filter.fetch.table_filter_fetch(table_row)))*
            }

            #[inline]
            unsafe fn archetype_fetch(&mut self, archetype_index: usize) -> bool {
                let ($($filter,)*) = &mut self.0;
                false $(|| ($filter.matches && $filter.fetch.archetype_filter_fetch(archetype_index)))*
            }
        }

        // SAFE: update_component_access and update_archetype_component_access are called for each item in the tuple
        #[allow(unused_variables)]
        #[allow(non_snake_case)]
        unsafe impl<$($filter: FetchState),*> FetchState for Or<($($filter,)*)> {
            fn init(world: &mut World) -> Self {
                Or(($($filter::init(world),)*))
            }

            fn update_component_access(&self, access: &mut FilteredAccess<ComponentId>) {
                let ($($filter,)*) = &self.0;
                $($filter.update_component_access(access);)*
            }

            fn update_archetype_component_access(&self, archetype: &Archetype, access: &mut Access<ArchetypeComponentId>) {
                let ($($filter,)*) = &self.0;
                $($filter.update_archetype_component_access(archetype, access);)*
            }

            fn matches_archetype(&self, archetype: &Archetype) -> bool {
                let ($($filter,)*) = &self.0;
                false $(|| $filter.matches_archetype(archetype))*
            }

            fn matches_table(&self, table: &Table) -> bool {
                let ($($filter,)*) = &self.0;
                false $(|| $filter.matches_table(table))*
            }
        }
    };
}

all_tuples!(impl_query_filter_tuple, 0, 15, F, S);

/// Query transformer that inverses its inner filter.
/// For example, `Not<With<T>>` is equivalent to `Without<T>`
pub struct Not<T>(pub T);

pub struct NotFetch<T: FilterFetch> {
    fetch: T,
    matches: bool,
}

impl<T: WorldQuery> WorldQuery for Not<T>
where
    T::Fetch: FilterFetch,
{
    type Fetch = Not<NotFetch<T::Fetch>>;
    type State = Not<T::State>;
}

impl<'a, T: FilterFetch> Fetch<'a> for Not<NotFetch<T>> {
    type Item = bool;
    type State = Not<<T as Fetch<'a>>::State>;

    unsafe fn init(
        world: &World,
        state: &Self::State,
        system_counter: u32,
        global_system_counter: u32,
    ) -> Self {
        Not(NotFetch {
            fetch: T::init(world, &state.0, system_counter, global_system_counter),
            matches: false,
        })
    }

    fn is_dense(&self) -> bool {
        self.0.fetch.is_dense()
    }

    unsafe fn set_table(&mut self, state: &Self::State, table: &Table) {
        self.0.matches = state.0.matches_table(table);
        if self.0.matches {
            self.0.fetch.set_table(&state.0, table);
        }
    }

    unsafe fn set_archetype(
        &mut self,
        state: &Self::State,
        archetype: &Archetype,
        tables: &Tables,
    ) {
        self.0.matches = state.0.matches_archetype(archetype);
        if self.0.matches {
            self.0.fetch.set_archetype(&state.0, archetype, tables);
        }
    }

    unsafe fn table_fetch(&mut self, table_row: usize) -> bool {
        dbg!((&self.0.matches, self.0.fetch.table_filter_fetch(table_row)));
        !(self.0.matches && self.0.fetch.table_filter_fetch(table_row))
    }

    unsafe fn archetype_fetch(&mut self, archetype_index: usize) -> bool {
        dbg!((
            &self.0.matches,
            self.0.fetch.archetype_filter_fetch(archetype_index)
        ));
        !(self.0.matches && self.0.fetch.archetype_filter_fetch(archetype_index))
    }
}

unsafe impl<T: FetchState> FetchState for Not<T> {
    fn init(world: &mut World) -> Self {
        Not(T::init(world))
    }

    fn update_component_access(&self, access: &mut FilteredAccess<ComponentId>) {
        self.0.update_component_access(access);
    }

    fn update_archetype_component_access(
        &self,
        archetype: &Archetype,
        access: &mut Access<ArchetypeComponentId>,
    ) {
        self.0.update_archetype_component_access(archetype, access);
    }

    fn matches_archetype(&self, _archetype: &Archetype) -> bool {
        true
    }

    fn matches_table(&self, _table: &Table) -> bool {
        true
    }
}

macro_rules! impl_counter_filter {
    (
        $(#[$meta:meta])*
        $name: ident, $state_name: ident, $fetch_name: ident, $is_detected: expr) => {
        $(#[$meta])*
        pub struct $name<T>(PhantomData<T>);

        pub struct $fetch_name<T> {
            storage_type: StorageType,
            table_counters: *mut ComponentCounters,
            entity_table_rows: *const usize,
            marker: PhantomData<T>,
            entities: *const Entity,
            sparse_set: *const ComponentSparseSet,
            system_counter: u32,
            global_system_counter: u32,
        }

        pub struct $state_name<T> {
            component_id: ComponentId,
            storage_type: StorageType,
            marker: PhantomData<T>,
        }

        impl<T: Component> WorldQuery for $name<T> {
            type Fetch = $fetch_name<T>;
            type State = $state_name<T>;
        }


        // SAFE: this reads the T component. archetype component access and component access are updated to reflect that
        unsafe impl<T: Component> FetchState for $state_name<T> {
            fn init(world: &mut World) -> Self {
                let component_info = world.components.get_or_insert_info::<T>();
                Self {
                    component_id: component_info.id(),
                    storage_type: component_info.storage_type(),
                    marker: PhantomData,
                }
            }

            #[inline]
            fn update_component_access(&self, access: &mut FilteredAccess<ComponentId>) {
                access.add_read(self.component_id);
            }

            #[inline]
            fn update_archetype_component_access(
                &self,
                archetype: &Archetype,
                access: &mut Access<ArchetypeComponentId>,
            ) {
                if let Some(archetype_component_id) = archetype.get_archetype_component_id(self.component_id) {
                    access.add_read(archetype_component_id);
                }
            }

            fn matches_archetype(&self, archetype: &Archetype) -> bool {
                archetype.contains(self.component_id)
            }

            fn matches_table(&self, table: &Table) -> bool {
                table.has_column(self.component_id)
            }
        }

        impl<'a, T: Component> Fetch<'a> for $fetch_name<T> {
            type State = $state_name<T>;
            type Item = bool;

            unsafe fn init(world: &World, state: &Self::State, system_counter: u32, global_system_counter: u32) -> Self {
                let mut value = Self {
                    storage_type: state.storage_type,
                    table_counters: ptr::null_mut::<ComponentCounters>(),
                    entities: ptr::null::<Entity>(),
                    entity_table_rows: ptr::null::<usize>(),
                    sparse_set: ptr::null::<ComponentSparseSet>(),
                    marker: PhantomData,
                    system_counter,
                    global_system_counter,
                };
                if state.storage_type == StorageType::SparseSet {
                    value.sparse_set = world
                        .storages()
                        .sparse_sets
                        .get(state.component_id).unwrap();
                }
                value
            }

            #[inline]
            fn is_dense(&self) -> bool {
                self.storage_type == StorageType::Table
            }

            unsafe fn set_table(&mut self, state: &Self::State, table: &Table) {
                self.table_counters = table
                    .get_column(state.component_id).unwrap()
                    .get_counters_mut_ptr();
            }

            unsafe fn set_archetype(&mut self, state: &Self::State, archetype: &Archetype, tables: &Tables) {
                match state.storage_type {
                    StorageType::Table => {
                        self.entity_table_rows = archetype.entity_table_rows().as_ptr();
                        // SAFE: archetype tables always exist
                        let table = tables.get_unchecked(archetype.table_id());
                        self.table_counters = table
                            .get_column(state.component_id).unwrap()
                            .get_counters_mut_ptr();
                    }
                    StorageType::SparseSet => self.entities = archetype.entities().as_ptr(),
                }
            }

            unsafe fn table_fetch(&mut self, table_row: usize) -> bool {
                $is_detected(&*self.table_counters.add(table_row), self.system_counter, self.global_system_counter)
            }

            unsafe fn archetype_fetch(&mut self, archetype_index: usize) -> bool {
                match self.storage_type {
                    StorageType::Table => {
                        let table_row = *self.entity_table_rows.add(archetype_index);
                        $is_detected(&*self.table_counters.add(table_row), self.system_counter, self.global_system_counter)
                    }
                    StorageType::SparseSet => {
                        let entity = *self.entities.add(archetype_index);
                        let counters = (*(*self.sparse_set).get_counters(entity).unwrap());
                        $is_detected(&counters, self.system_counter, self.global_system_counter)
                    }
                }
            }
        }
    };
}

<<<<<<< HEAD
impl_counter_filter!(
    /// Filter that retrieves components of type `T` that have been added since the last execution of this system
    ///
    /// This filter is useful to do one-time post-processing on components.
    ///
    /// Because the ordering of systems can change and this filter is only effective on changes before the query executes
    /// you need to use explicit dependency ordering or ordered stages to avoid frame delays.
=======
impl_flag_filter!(
    /// Filter that retrieves components of type `T` that have been added since the start of the
    /// frame
    ///
    /// This filter is useful as a performance optimization as it means that the query contains
    /// fewer items for a system to iterate over.
    ///
    /// Because the ordering of systems can change and this filter is only effective on changes
    /// before the query executes you need to use explicit dependency ordering or ordered
    /// stages for these query filters to be useful.
>>>>>>> b17f8a4b
    ///
    ///
    /// Example:
    /// ```
    /// # use bevy_ecs::system::Query;
    /// # use bevy_ecs::query::Added;
    /// #
    /// # #[derive(Debug)]
    /// # struct Name {};
    /// # struct Transform {};
    /// #
    /// fn print_add_name_component(query: Query<&Name, Added<Name>>) {
    ///     for name in query.iter() {
    ///         println!("Named entity created: {:?}", name)
    ///     }
    /// }
    /// ```
    Added,
    AddedState,
    AddedFetch,
    ComponentCounters::is_added
);

<<<<<<< HEAD
impl_counter_filter!(
    /// Filter that retrieves components of type `T` that have been changed since the last execution of this system
    ///
    /// This filter is useful for synchronizing components, and as a performance optimization as it means that the query
    /// contains fewer items for a system to iterate over.
    ///
    /// Because the ordering of systems can change and this filter is only effective on changes before the query executes
    /// you need to use explicit dependency ordering or ordered stages to avoid frame delays.
=======
impl_flag_filter!(
    /// Filter that retrieves components of type `T` that have been mutated since the start of the
    /// frame. Added components do not count as mutated.
    ///
    /// This filter is useful as a performance optimization as it means that the query contains
    /// fewer items for a system to iterate over.
    ///
    /// Because the ordering of systems can change and this filter is only effective on changes
    /// before the query executes you need to use explicit dependency ordering or ordered
    /// stages for these query filters to be useful.
>>>>>>> b17f8a4b
    ///
    /// Example:
    /// ```
    /// # use bevy_ecs::system::Query;
    /// # use bevy_ecs::query::Changed;
    /// #
    /// # #[derive(Debug)]
    /// # struct Name {};
    /// # struct Transform {};
    /// #
    /// fn print_moving_objects_system(query: Query<&Name, Changed<Transform>>) {
    ///     for name in query.iter() {
    ///         println!("Entity Moved: {:?}", name);
    ///     }
    /// }
    /// ```
<<<<<<< HEAD
=======
    Mutated,
    MutatedState,
    MutatedFetch,
    ComponentFlags::MUTATED
);

impl_flag_filter!(
    /// Filter that retrieves components of type `T` that have been added or mutated since the
    /// start of the frame
    ///
    /// This filter is useful as a performance optimization as it means that the query contains
    /// fewer items for a system to iterate over.
    ///
    /// Because the ordering of systems can change and this filter is only effective on changes
    /// before the query executes you need to use explicit dependency ordering or ordered
    /// stages for these query filters to be useful.
    ///
    /// Also see the documentation for [`Mutated<T>`] and [`Added`] as this filter is a logical OR
    /// of them.
>>>>>>> b17f8a4b
    Changed,
    ChangedState,
    ChangedFetch,
    ComponentCounters::is_changed
);<|MERGE_RESOLUTION|>--- conflicted
+++ resolved
@@ -50,12 +50,7 @@
     }
 }
 
-<<<<<<< HEAD
 /// Filter that selects entities with a component `T`
-=======
-/// Filter that retrieves components of type `T` that have either been mutated or added since the
-/// start of the frame.
->>>>>>> b17f8a4b
 pub struct With<T>(PhantomData<T>);
 
 impl<T: Component> WorldQuery for With<T> {
@@ -150,12 +145,7 @@
     }
 }
 
-<<<<<<< HEAD
 /// Filter that selects entities without a component `T`
-=======
-/// Filter that retrieves components of type `T` that have either been mutated or added since the
-/// start of the frame.
->>>>>>> b17f8a4b
 pub struct Without<T>(PhantomData<T>);
 
 impl<T: Component> WorldQuery for Without<T> {
@@ -700,26 +690,13 @@
     };
 }
 
-<<<<<<< HEAD
 impl_counter_filter!(
     /// Filter that retrieves components of type `T` that have been added since the last execution of this system
     ///
     /// This filter is useful to do one-time post-processing on components.
     ///
-    /// Because the ordering of systems can change and this filter is only effective on changes before the query executes
-    /// you need to use explicit dependency ordering or ordered stages to avoid frame delays.
-=======
-impl_flag_filter!(
-    /// Filter that retrieves components of type `T` that have been added since the start of the
-    /// frame
-    ///
-    /// This filter is useful as a performance optimization as it means that the query contains
-    /// fewer items for a system to iterate over.
-    ///
-    /// Because the ordering of systems can change and this filter is only effective on changes
-    /// before the query executes you need to use explicit dependency ordering or ordered
-    /// stages for these query filters to be useful.
->>>>>>> b17f8a4b
+    /// Because the ordering of systems can change and this filter is only effective on changes 
+    /// before the query executes you need to use explicit dependency ordering or ordered stages to avoid frame delays.
     ///
     ///
     /// Example:
@@ -743,7 +720,6 @@
     ComponentCounters::is_added
 );
 
-<<<<<<< HEAD
 impl_counter_filter!(
     /// Filter that retrieves components of type `T` that have been changed since the last execution of this system
     ///
@@ -752,18 +728,6 @@
     ///
     /// Because the ordering of systems can change and this filter is only effective on changes before the query executes
     /// you need to use explicit dependency ordering or ordered stages to avoid frame delays.
-=======
-impl_flag_filter!(
-    /// Filter that retrieves components of type `T` that have been mutated since the start of the
-    /// frame. Added components do not count as mutated.
-    ///
-    /// This filter is useful as a performance optimization as it means that the query contains
-    /// fewer items for a system to iterate over.
-    ///
-    /// Because the ordering of systems can change and this filter is only effective on changes
-    /// before the query executes you need to use explicit dependency ordering or ordered
-    /// stages for these query filters to be useful.
->>>>>>> b17f8a4b
     ///
     /// Example:
     /// ```
@@ -780,30 +744,8 @@
     ///     }
     /// }
     /// ```
-<<<<<<< HEAD
-=======
     Mutated,
     MutatedState,
     MutatedFetch,
     ComponentFlags::MUTATED
-);
-
-impl_flag_filter!(
-    /// Filter that retrieves components of type `T` that have been added or mutated since the
-    /// start of the frame
-    ///
-    /// This filter is useful as a performance optimization as it means that the query contains
-    /// fewer items for a system to iterate over.
-    ///
-    /// Because the ordering of systems can change and this filter is only effective on changes
-    /// before the query executes you need to use explicit dependency ordering or ordered
-    /// stages for these query filters to be useful.
-    ///
-    /// Also see the documentation for [`Mutated<T>`] and [`Added`] as this filter is a logical OR
-    /// of them.
->>>>>>> b17f8a4b
-    Changed,
-    ChangedState,
-    ChangedFetch,
-    ComponentCounters::is_changed
 );