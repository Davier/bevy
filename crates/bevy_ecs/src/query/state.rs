use crate::{
    archetype::{Archetype, ArchetypeComponentId, ArchetypeGeneration, ArchetypeId},
    component::ComponentId,
    entity::Entity,
    query::{
        Access, Fetch, FetchState, FilterFetch, FilteredAccess, QueryIter, ReadOnlyFetch,
        WorldQuery,
    },
    storage::TableId,
    world::{World, WorldId},
};
use bevy_tasks::TaskPool;
use fixedbitset::FixedBitSet;
use thiserror::Error;

pub struct QueryState<Q: WorldQuery, F: WorldQuery = ()>
where
    F::Fetch: FilterFetch,
{
    world_id: WorldId,
    pub(crate) archetype_generation: ArchetypeGeneration,
    pub(crate) matched_tables: FixedBitSet,
    pub(crate) matched_archetypes: FixedBitSet,
    pub(crate) archetype_component_access: Access<ArchetypeComponentId>,
    pub(crate) component_access: FilteredAccess<ComponentId>,
    // NOTE: we maintain both a TableId bitset and a vec because iterating the vec is faster
    pub(crate) matched_table_ids: Vec<TableId>,
    // NOTE: we maintain both a ArchetypeId bitset and a vec because iterating the vec is faster
    pub(crate) matched_archetype_ids: Vec<ArchetypeId>,
    pub(crate) fetch_state: Q::State,
    pub(crate) filter_state: F::State,
}

impl<Q: WorldQuery, F: WorldQuery> QueryState<Q, F>
where
    F::Fetch: FilterFetch,
{
    pub fn new(world: &mut World) -> Self {
        let fetch_state = <Q::State as FetchState>::init(world);
        let filter_state = <F::State as FetchState>::init(world);
        let mut component_access = Default::default();
        fetch_state.update_component_access(&mut component_access);
        filter_state.update_component_access(&mut component_access);
        let mut state = Self {
            world_id: world.id(),
            archetype_generation: ArchetypeGeneration::new(usize::MAX),
            matched_table_ids: Vec::new(),
            matched_archetype_ids: Vec::new(),
            fetch_state,
            filter_state,
            component_access,
            matched_tables: Default::default(),
            matched_archetypes: Default::default(),
            archetype_component_access: Default::default(),
        };
        state.validate_world_and_update_archetypes(world);
        state
    }

    pub fn validate_world_and_update_archetypes(&mut self, world: &World) {
        if world.id() != self.world_id {
            panic!("Attempted to use {} with a mismatched World. QueryStates can only be used with the World they were created from.",
                std::any::type_name::<Self>());
        }
        let archetypes = world.archetypes();
        let old_generation = self.archetype_generation;
        let archetype_index_range = if old_generation == archetypes.generation() {
            0..0
        } else {
            self.archetype_generation = archetypes.generation();
            if old_generation.value() == usize::MAX {
                0..archetypes.len()
            } else {
                old_generation.value()..archetypes.len()
            }
        };
        for archetype_index in archetype_index_range {
            self.new_archetype(&archetypes[ArchetypeId::new(archetype_index)]);
        }
    }

    pub fn new_archetype(&mut self, archetype: &Archetype) {
        let table_index = archetype.table_id().index();
        if self.fetch_state.matches_archetype(archetype)
            && self.filter_state.matches_archetype(archetype)
        {
            self.fetch_state
                .update_archetype_component_access(archetype, &mut self.archetype_component_access);
            self.filter_state
                .update_archetype_component_access(archetype, &mut self.archetype_component_access);
            self.matched_archetypes.grow(archetype.id().index() + 1);
            self.matched_archetypes.set(archetype.id().index(), true);
            self.matched_archetype_ids.push(archetype.id());
            if !self.matched_tables.contains(table_index) {
                self.matched_tables.grow(table_index + 1);
                self.matched_tables.set(table_index, true);
                self.matched_table_ids.push(archetype.table_id());
            }
        }
    }

    #[inline]
    pub fn get<'w>(
        &mut self,
        world: &'w World,
        entity: Entity,
    ) -> Result<<Q::Fetch as Fetch<'w>>::Item, QueryEntityError>
    where
        Q::Fetch: ReadOnlyFetch,
    {
        // SAFE: query is read only
        unsafe { self.get_unchecked(world, entity) }
    }

    #[inline]
    pub fn get_mut<'w>(
        &mut self,
        world: &'w mut World,
        entity: Entity,
    ) -> Result<<Q::Fetch as Fetch<'w>>::Item, QueryEntityError> {
        // SAFE: query has unique world access
        unsafe { self.get_unchecked(world, entity) }
    }

    /// # Safety
    /// This does not check for mutable query correctness. To be safe, make sure mutable queries
    /// have unique access to the components they query.
    #[inline]
    pub unsafe fn get_unchecked<'w>(
        &mut self,
        world: &'w World,
        entity: Entity,
    ) -> Result<<Q::Fetch as Fetch<'w>>::Item, QueryEntityError> {
        self.validate_world_and_update_archetypes(world);
        self.get_unchecked_manual(
            world,
            entity,
            world.get_exclusive_system_counter(),
            world.get_global_system_counter(),
        )
    }

    /// # Safety
    /// This does not check for mutable query correctness. To be safe, make sure mutable queries
    /// have unique access to the components they query.
    pub unsafe fn get_unchecked_manual<'w>(
        &self,
        world: &'w World,
        entity: Entity,
        system_counter: u32,
        global_system_counter: u32,
    ) -> Result<<Q::Fetch as Fetch<'w>>::Item, QueryEntityError> {
        let location = world
            .entities
            .get(entity)
            .ok_or(QueryEntityError::NoSuchEntity)?;
        if !self
            .matched_archetypes
            .contains(location.archetype_id.index())
        {
            return Err(QueryEntityError::QueryDoesNotMatch);
        }
<<<<<<< HEAD
        // SAFE: live entities always exist in an archetype
        let archetype = world.archetypes.get_unchecked(location.archetype_id);
        let mut fetch = <Q::Fetch as Fetch>::init(
            world,
            &self.fetch_state,
            system_counter,
            global_system_counter,
        );
        let mut filter = <F::Fetch as Fetch>::init(
            world,
            &self.filter_state,
            system_counter,
            global_system_counter,
        );
=======
        let archetype = &world.archetypes[location.archetype_id];
        let mut fetch = <Q::Fetch as Fetch>::init(world, &self.fetch_state);
        let mut filter = <F::Fetch as Fetch>::init(world, &self.filter_state);
>>>>>>> ac661188

        fetch.set_archetype(&self.fetch_state, archetype, &world.storages().tables);
        filter.set_archetype(&self.filter_state, archetype, &world.storages().tables);
        if filter.archetype_filter_fetch(location.index) {
            Ok(fetch.archetype_fetch(location.index))
        } else {
            Err(QueryEntityError::QueryDoesNotMatch)
        }
    }

    #[inline]
    pub fn iter<'w, 's>(&'s mut self, world: &'w World) -> QueryIter<'w, 's, Q, F>
    where
        Q::Fetch: ReadOnlyFetch,
    {
        // SAFE: query is read only
        unsafe { self.iter_unchecked(world) }
    }

    #[inline]
    pub fn iter_mut<'w, 's>(&'s mut self, world: &'w mut World) -> QueryIter<'w, 's, Q, F> {
        // SAFE: query has unique world access
        unsafe { self.iter_unchecked(world) }
    }

    /// # Safety
    /// This does not check for mutable query correctness. To be safe, make sure mutable queries
    /// have unique access to the components they query.
    #[inline]
    pub unsafe fn iter_unchecked<'w, 's>(
        &'s mut self,
        world: &'w World,
    ) -> QueryIter<'w, 's, Q, F> {
        self.validate_world_and_update_archetypes(world);
        self.iter_unchecked_manual(
            world,
            world.get_exclusive_system_counter(),
            world.get_global_system_counter(),
        )
    }

    /// # Safety
    /// This does not check for mutable query correctness. To be safe, make sure mutable queries
    /// have unique access to the components they query.
    /// This does not validate that `world.id()` matches `self.world_id`. Calling this on a `world`
    /// with a mismatched WorldId is unsafe.
    #[inline]
    pub(crate) unsafe fn iter_unchecked_manual<'w, 's>(
        &'s self,
        world: &'w World,
        system_counter: u32,
        global_system_counter: u32,
    ) -> QueryIter<'w, 's, Q, F> {
        QueryIter::new(world, self, system_counter, global_system_counter)
    }

    #[inline]
    pub fn for_each<'w>(
        &mut self,
        world: &'w World,
        func: impl FnMut(<Q::Fetch as Fetch<'w>>::Item),
    ) where
        Q::Fetch: ReadOnlyFetch,
    {
        // SAFE: query is read only
        unsafe {
            self.for_each_unchecked(world, func);
        }
    }

    #[inline]
    pub fn for_each_mut<'w>(
        &mut self,
        world: &'w mut World,
        func: impl FnMut(<Q::Fetch as Fetch<'w>>::Item),
    ) {
        // SAFE: query has unique world access
        unsafe {
            self.for_each_unchecked(world, func);
        }
    }

    /// # Safety
    /// This does not check for mutable query correctness. To be safe, make sure mutable queries
    /// have unique access to the components they query.
    #[inline]
    pub unsafe fn for_each_unchecked<'w>(
        &mut self,
        world: &'w World,
        func: impl FnMut(<Q::Fetch as Fetch<'w>>::Item),
    ) {
        self.validate_world_and_update_archetypes(world);
        self.for_each_unchecked_manual(
            world,
            func,
            world.get_exclusive_system_counter(),
            world.get_global_system_counter(),
        );
    }

    #[inline]
    pub fn par_for_each<'w>(
        &mut self,
        world: &'w World,
        task_pool: &TaskPool,
        batch_size: usize,
        func: impl Fn(<Q::Fetch as Fetch<'w>>::Item) + Send + Sync + Clone,
    ) where
        Q::Fetch: ReadOnlyFetch,
    {
        // SAFE: query is read only
        unsafe {
            self.par_for_each_unchecked(world, task_pool, batch_size, func);
        }
    }

    #[inline]
    pub fn par_for_each_mut<'w>(
        &mut self,
        world: &'w mut World,
        task_pool: &TaskPool,
        batch_size: usize,
        func: impl Fn(<Q::Fetch as Fetch<'w>>::Item) + Send + Sync + Clone,
    ) {
        // SAFE: query has unique world access
        unsafe {
            self.par_for_each_unchecked(world, task_pool, batch_size, func);
        }
    }

    /// # Safety
    /// This does not check for mutable query correctness. To be safe, make sure mutable queries
    /// have unique access to the components they query.
    #[inline]
    pub unsafe fn par_for_each_unchecked<'w>(
        &mut self,
        world: &'w World,
        task_pool: &TaskPool,
        batch_size: usize,
        func: impl Fn(<Q::Fetch as Fetch<'w>>::Item) + Send + Sync + Clone,
    ) {
        self.validate_world_and_update_archetypes(world);
        self.par_for_each_unchecked_manual(
            world,
            task_pool,
            batch_size,
            func,
            world.get_exclusive_system_counter(),
            world.get_global_system_counter(),
        );
    }

    /// # Safety
    /// This does not check for mutable query correctness. To be safe, make sure mutable queries
    /// have unique access to the components they query.
    /// This does not validate that `world.id()` matches `self.world_id`. Calling this on a `world`
    /// with a mismatched WorldId is unsafe.
    pub(crate) unsafe fn for_each_unchecked_manual<'w, 's>(
        &'s self,
        world: &'w World,
        mut func: impl FnMut(<Q::Fetch as Fetch<'w>>::Item),
        system_counter: u32,
        global_system_counter: u32,
    ) {
        let mut fetch = <Q::Fetch as Fetch>::init(
            world,
            &self.fetch_state,
            system_counter,
            global_system_counter,
        );
        let mut filter = <F::Fetch as Fetch>::init(
            world,
            &self.filter_state,
            system_counter,
            global_system_counter,
        );
        if fetch.is_dense() && filter.is_dense() {
            let tables = &world.storages().tables;
            for table_id in self.matched_table_ids.iter() {
                let table = &tables[*table_id];
                fetch.set_table(&self.fetch_state, table);
                filter.set_table(&self.filter_state, table);

                for table_index in 0..table.len() {
                    if !filter.table_filter_fetch(table_index) {
                        continue;
                    }
                    let item = fetch.table_fetch(table_index);
                    func(item);
                }
            }
        } else {
            let archetypes = &world.archetypes;
            let tables = &world.storages().tables;
            for archetype_id in self.matched_archetype_ids.iter() {
                let archetype = &archetypes[*archetype_id];
                fetch.set_archetype(&self.fetch_state, archetype, tables);
                filter.set_archetype(&self.filter_state, archetype, tables);

                for archetype_index in 0..archetype.len() {
                    if !filter.archetype_filter_fetch(archetype_index) {
                        continue;
                    }
                    func(fetch.archetype_fetch(archetype_index));
                }
            }
        }
    }

    /// # Safety
    /// This does not check for mutable query correctness. To be safe, make sure mutable queries
    /// have unique access to the components they query.
    /// This does not validate that `world.id()` matches `self.world_id`. Calling this on a `world`
    /// with a mismatched WorldId is unsafe.
    pub unsafe fn par_for_each_unchecked_manual<'w, 's>(
        &'s self,
        world: &'w World,
        task_pool: &TaskPool,
        batch_size: usize,
        func: impl Fn(<Q::Fetch as Fetch<'w>>::Item) + Send + Sync + Clone,
        system_counter: u32,
        global_system_counter: u32,
    ) {
        task_pool.scope(|scope| {
            let fetch = <Q::Fetch as Fetch>::init(
                world,
                &self.fetch_state,
                system_counter,
                global_system_counter,
            );
            let filter = <F::Fetch as Fetch>::init(
                world,
                &self.filter_state,
                system_counter,
                global_system_counter,
            );

            if fetch.is_dense() && filter.is_dense() {
                let tables = &world.storages().tables;
                for table_id in self.matched_table_ids.iter() {
                    let table = &tables[*table_id];
                    let mut offset = 0;
                    while offset < table.len() {
                        let func = func.clone();
                        scope.spawn(async move {
                            let mut fetch = <Q::Fetch as Fetch>::init(
                                world,
                                &self.fetch_state,
                                system_counter,
                                global_system_counter,
                            );
                            let mut filter = <F::Fetch as Fetch>::init(
                                world,
                                &self.filter_state,
                                system_counter,
                                global_system_counter,
                            );
                            let tables = &world.storages().tables;
                            let table = &tables[*table_id];
                            fetch.set_table(&self.fetch_state, table);
                            filter.set_table(&self.filter_state, table);
                            let len = batch_size.min(table.len() - offset);
                            for table_index in offset..offset + len {
                                if !filter.table_filter_fetch(table_index) {
                                    continue;
                                }
                                let item = fetch.table_fetch(table_index);
                                func(item);
                            }
                        });
                        offset += batch_size;
                    }
                }
            } else {
                let archetypes = &world.archetypes;
                for archetype_id in self.matched_archetype_ids.iter() {
                    let mut offset = 0;
                    let archetype = &archetypes[*archetype_id];
                    while offset < archetype.len() {
                        let func = func.clone();
                        scope.spawn(async move {
                            let mut fetch = <Q::Fetch as Fetch>::init(
                                world,
                                &self.fetch_state,
                                system_counter,
                                global_system_counter,
                            );
                            let mut filter = <F::Fetch as Fetch>::init(
                                world,
                                &self.filter_state,
                                system_counter,
                                global_system_counter,
                            );
                            let tables = &world.storages().tables;
                            let archetype = &world.archetypes[*archetype_id];
                            fetch.set_archetype(&self.fetch_state, archetype, tables);
                            filter.set_archetype(&self.filter_state, archetype, tables);

                            for archetype_index in 0..archetype.len() {
                                if !filter.archetype_filter_fetch(archetype_index) {
                                    continue;
                                }
                                func(fetch.archetype_fetch(archetype_index));
                            }
                        });
                        offset += batch_size;
                    }
                }
            }
        });
    }
}

/// An error that occurs when retrieving a specific [Entity]'s query result.
#[derive(Error, Debug)]
pub enum QueryEntityError {
    #[error("The given entity does not have the requested component.")]
    QueryDoesNotMatch,
    #[error("The requested entity does not exist.")]
    NoSuchEntity,
}<|MERGE_RESOLUTION|>--- conflicted
+++ resolved
@@ -160,9 +160,7 @@
         {
             return Err(QueryEntityError::QueryDoesNotMatch);
         }
-<<<<<<< HEAD
-        // SAFE: live entities always exist in an archetype
-        let archetype = world.archetypes.get_unchecked(location.archetype_id);
+        let archetype = &world.archetypes[location.archetype_id];
         let mut fetch = <Q::Fetch as Fetch>::init(
             world,
             &self.fetch_state,
@@ -175,11 +173,6 @@
             system_counter,
             global_system_counter,
         );
-=======
-        let archetype = &world.archetypes[location.archetype_id];
-        let mut fetch = <Q::Fetch as Fetch>::init(world, &self.fetch_state);
-        let mut filter = <F::Fetch as Fetch>::init(world, &self.filter_state);
->>>>>>> ac661188
 
         fetch.set_archetype(&self.fetch_state, archetype, &world.storages().tables);
         filter.set_archetype(&self.filter_state, archetype, &world.storages().tables);
