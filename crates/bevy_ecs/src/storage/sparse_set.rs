use crate::{
    component::{ComponentCounters, ComponentId, ComponentInfo},
    entity::Entity,
    storage::BlobVec,
};
use std::{cell::UnsafeCell, marker::PhantomData};

#[derive(Debug)]
pub struct SparseArray<I, V = I> {
    values: Vec<Option<V>>,
    marker: PhantomData<I>,
}

impl<I: SparseSetIndex, V> Default for SparseArray<I, V> {
    fn default() -> Self {
        Self::new()
    }
}

impl<I, V> SparseArray<I, V> {
    #[inline]
    pub const fn new() -> Self {
        Self {
            values: Vec::new(),
            marker: PhantomData,
        }
    }
}

impl<I: SparseSetIndex, V> SparseArray<I, V> {
    pub fn with_capacity(capacity: usize) -> Self {
        Self {
            values: Vec::with_capacity(capacity),
            marker: PhantomData,
        }
    }

    #[inline]
    pub fn insert(&mut self, index: I, value: V) {
        let index = index.sparse_set_index();
        if index >= self.values.len() {
            self.values.resize_with(index + 1, || None);
        }
        self.values[index] = Some(value);
    }

    #[inline]
    pub fn contains(&self, index: I) -> bool {
        let index = index.sparse_set_index();
        self.values.get(index).map(|v| v.is_some()).unwrap_or(false)
    }

    #[inline]
    pub fn get(&self, index: I) -> Option<&V> {
        let index = index.sparse_set_index();
        self.values.get(index).map(|v| v.as_ref()).unwrap_or(None)
    }

    #[inline]
    pub fn get_mut(&mut self, index: I) -> Option<&mut V> {
        let index = index.sparse_set_index();
        self.values
            .get_mut(index)
            .map(|v| v.as_mut())
            .unwrap_or(None)
    }

    #[inline]
    pub fn remove(&mut self, index: I) -> Option<V> {
        let index = index.sparse_set_index();
        self.values.get_mut(index).and_then(|value| value.take())
    }

    #[inline]
    pub fn get_or_insert_with(&mut self, index: I, func: impl FnOnce() -> V) -> &mut V {
        let index = index.sparse_set_index();
        if index < self.values.len() {
            return self.values[index].get_or_insert_with(func);
        }
        self.values.resize_with(index + 1, || None);
        let value = &mut self.values[index];
        *value = Some(func());
        value.as_mut().unwrap()
    }
}

#[derive(Debug)]
pub struct ComponentSparseSet {
    dense: BlobVec,
    counters: UnsafeCell<Vec<ComponentCounters>>,
    entities: Vec<Entity>,
    sparse: SparseArray<Entity, usize>,
}

impl ComponentSparseSet {
    pub fn new(component_info: &ComponentInfo, capacity: usize) -> Self {
        Self {
            dense: BlobVec::new(component_info.layout(), component_info.drop(), capacity),
            counters: UnsafeCell::new(Vec::with_capacity(capacity)),
            entities: Vec::with_capacity(capacity),
            sparse: Default::default(),
        }
    }

    #[inline]
    pub fn len(&self) -> usize {
        self.dense.len()
    }

    #[inline]
    pub fn is_empty(&self) -> bool {
        self.dense.len() == 0
    }

    /// Inserts the `entity` key and component `value` pair into this sparse set.
    /// The caller is responsible for ensuring the value is not dropped. This collection will drop
    /// the value when needed.
    ///
    /// # Safety
<<<<<<< HEAD
    /// The `value` pointer must point to a valid address that matches the `Layout` inside the `ComponentInfo` given
    /// when constructing this sparse set.
    pub unsafe fn insert(&mut self, entity: Entity, value: *mut u8, counters: ComponentCounters) {
=======
    /// The `value` pointer must point to a valid address that matches the `Layout` inside the
    /// `ComponentInfo` given when constructing this sparse set.
    pub unsafe fn insert(&mut self, entity: Entity, value: *mut u8, flags: ComponentFlags) {
>>>>>>> b17f8a4b
        let dense = &mut self.dense;
        let entities = &mut self.entities;
        let counters_list = self.counters.get_mut();
        let dense_index = *self.sparse.get_or_insert_with(entity, move || {
            counters_list.push(counters);
            entities.push(entity);
            dense.push_uninit()
        });
        // SAFE: dense_index exists thanks to the call above
        self.dense.set_unchecked(dense_index, value);
        *(*self.counters.get()).get_unchecked_mut(dense_index) = counters;
    }

    #[inline]
    pub fn contains(&self, entity: Entity) -> bool {
        self.sparse.contains(entity)
    }

    /// # Safety
    /// ensure the same entity is not accessed twice at the same time
    #[inline]
    pub fn get(&self, entity: Entity) -> Option<*mut u8> {
        self.sparse.get(entity).map(|dense_index| {
            // SAFE: if the sparse index points to something in the dense vec, it exists
            unsafe { self.dense.get_unchecked(*dense_index) }
        })
    }

    /// # Safety
    /// ensure the same entity is not accessed twice at the same time
    #[inline]
    pub unsafe fn get_with_counters(
        &self,
        entity: Entity,
    ) -> Option<(*mut u8, *mut ComponentCounters)> {
        let counters = &mut *self.counters.get();
        self.sparse.get(entity).map(move |dense_index| {
            let dense_index = *dense_index;
            // SAFE: if the sparse index points to something in the dense vec, it exists
            (
                self.dense.get_unchecked(dense_index),
                counters.get_unchecked_mut(dense_index) as *mut ComponentCounters,
            )
        })
    }

    /// # Safety
    /// ensure the same entity is not accessed twice at the same time
    #[inline]
    pub unsafe fn get_counters(&self, entity: Entity) -> Option<&mut ComponentCounters> {
        let counters = &mut *self.counters.get();
        self.sparse.get(entity).map(move |dense_index| {
            let dense_index = *dense_index;
            // SAFE: if the sparse index points to something in the dense vec, it exists
            counters.get_unchecked_mut(dense_index)
        })
    }

    /// Removes the `entity` from this sparse set and returns a pointer to the associated value (if
    /// it exists). It is the caller's responsibility to drop the returned ptr (if Some is
    /// returned).
    pub fn remove_and_forget(&mut self, entity: Entity) -> Option<*mut u8> {
        self.sparse.remove(entity).map(|dense_index| {
            // SAFE: unique access to counters
            unsafe {
                (*self.counters.get()).swap_remove(dense_index);
            }
            self.entities.swap_remove(dense_index);
            let is_last = dense_index == self.dense.len() - 1;
            // SAFE: dense_index was just removed from `sparse`, which ensures that it is valid
            let value = unsafe { self.dense.swap_remove_and_forget_unchecked(dense_index) };
            if !is_last {
                let swapped_entity = self.entities[dense_index];
                *self.sparse.get_mut(swapped_entity).unwrap() = dense_index;
            }
            value
        })
    }

    pub fn remove(&mut self, entity: Entity) -> bool {
        if let Some(dense_index) = self.sparse.remove(entity) {
            self.counters.get_mut().swap_remove(dense_index);
            self.entities.swap_remove(dense_index);
            let is_last = dense_index == self.dense.len() - 1;
            // SAFE: if the sparse index points to something in the dense vec, it exists
            unsafe { self.dense.swap_remove_and_drop_unchecked(dense_index) }
            if !is_last {
                let swapped_entity = self.entities[dense_index];
                *self.sparse.get_mut(swapped_entity).unwrap() = dense_index;
            }
            true
        } else {
            false
        }
    }

    pub(crate) fn check_counters(&mut self, global_system_counter: u32) {
        let counters = self.counters.get_mut().iter_mut();
        for component_counters in counters {
            component_counters.check_counters(global_system_counter);
        }
    }
}

#[derive(Debug)]
pub struct SparseSet<I, V: 'static> {
    dense: Vec<V>,
    indices: Vec<I>,
    sparse: SparseArray<I, usize>,
}

impl<I: SparseSetIndex, V> Default for SparseSet<I, V> {
    fn default() -> Self {
        Self::new()
    }
}
impl<I, V> SparseSet<I, V> {
    pub const fn new() -> Self {
        Self {
            dense: Vec::new(),
            indices: Vec::new(),
            sparse: SparseArray::new(),
        }
    }
}

impl<I: SparseSetIndex, V> SparseSet<I, V> {
    pub fn with_capacity(capacity: usize) -> Self {
        Self {
            dense: Vec::with_capacity(capacity),
            indices: Vec::with_capacity(capacity),
            sparse: Default::default(),
        }
    }

    #[inline]
    pub fn capacity(&self) -> usize {
        self.dense.capacity()
    }

    pub fn insert(&mut self, index: I, value: V) {
        if let Some(dense_index) = self.sparse.get(index.clone()).cloned() {
            // SAFE: dense indices stored in self.sparse always exist
            unsafe {
                *self.dense.get_unchecked_mut(dense_index) = value;
            }
        } else {
            self.sparse.insert(index.clone(), self.dense.len());
            self.indices.push(index);
            self.dense.push(value);
        }

        // PERF: switch to this. it's faster but it has an invalid memory access on
        // table_add_remove_many let dense = &mut self.dense;
        // let indices = &mut self.indices;
        // let dense_index = *self.sparse.get_or_insert_with(index.clone(), move || {
        //     if dense.len() == dense.capacity() {
        //         dense.reserve(64);
        //         indices.reserve(64);
        //     }
        //     let len = dense.len();
        //     // SAFE: we set the index immediately
        //     unsafe {
        //         dense.set_len(len + 1);
        //         indices.set_len(len + 1);
        //     }
        //     len
        // });
        // // SAFE: index either already existed or was just allocated
        // unsafe {
        //     *self.dense.get_unchecked_mut(dense_index) = value;
        //     *self.indices.get_unchecked_mut(dense_index) = index;
        // }
    }

    pub fn get_or_insert_with(&mut self, index: I, func: impl FnOnce() -> V) -> &mut V {
        if let Some(dense_index) = self.sparse.get(index.clone()).cloned() {
            // SAFE: dense indices stored in self.sparse always exist
            unsafe { self.dense.get_unchecked_mut(dense_index) }
        } else {
            let value = func();
            let dense_index = self.dense.len();
            self.sparse.insert(index.clone(), dense_index);
            self.indices.push(index);
            self.dense.push(value);
            // SAFE: dense index was just populated above
            unsafe { self.dense.get_unchecked_mut(dense_index) }
        }
    }

    #[inline]
    pub fn len(&self) -> usize {
        self.dense.len()
    }

    #[inline]
    pub fn is_empty(&self) -> bool {
        self.dense.len() == 0
    }

    #[inline]
    pub fn contains(&self, index: I) -> bool {
        self.sparse.contains(index)
    }

    pub fn get(&self, index: I) -> Option<&V> {
        self.sparse.get(index).map(|dense_index| {
            // SAFE: if the sparse index points to something in the dense vec, it exists
            unsafe { self.dense.get_unchecked(*dense_index) }
        })
    }

    pub fn get_mut(&mut self, index: I) -> Option<&mut V> {
        let dense = &mut self.dense;
        self.sparse.get(index).map(move |dense_index| {
            // SAFE: if the sparse index points to something in the dense vec, it exists
            unsafe { dense.get_unchecked_mut(*dense_index) }
        })
    }

    pub fn remove(&mut self, index: I) -> Option<V> {
        self.sparse.remove(index).map(|dense_index| {
            let is_last = dense_index == self.dense.len() - 1;
            let value = self.dense.swap_remove(dense_index);
            self.indices.swap_remove(dense_index);
            if !is_last {
                let swapped_index = self.indices[dense_index].clone();
                *self.sparse.get_mut(swapped_index).unwrap() = dense_index;
            }
            value
        })
    }

    pub fn indices(&self) -> impl Iterator<Item = I> + '_ {
        self.indices.iter().cloned()
    }

    pub fn values(&self) -> impl Iterator<Item = &V> {
        self.dense.iter()
    }

    pub fn values_mut(&mut self) -> impl Iterator<Item = &mut V> {
        self.dense.iter_mut()
    }
}

pub trait SparseSetIndex: Clone {
    fn sparse_set_index(&self) -> usize;
    fn get_sparse_set_index(value: usize) -> Self;
}

impl SparseSetIndex for u8 {
    fn sparse_set_index(&self) -> usize {
        *self as usize
    }

    fn get_sparse_set_index(value: usize) -> Self {
        value as u8
    }
}

impl SparseSetIndex for u16 {
    fn sparse_set_index(&self) -> usize {
        *self as usize
    }

    fn get_sparse_set_index(value: usize) -> Self {
        value as u16
    }
}

impl SparseSetIndex for u32 {
    fn sparse_set_index(&self) -> usize {
        *self as usize
    }

    fn get_sparse_set_index(value: usize) -> Self {
        value as u32
    }
}

impl SparseSetIndex for u64 {
    fn sparse_set_index(&self) -> usize {
        *self as usize
    }

    fn get_sparse_set_index(value: usize) -> Self {
        value as u64
    }
}

impl SparseSetIndex for usize {
    fn sparse_set_index(&self) -> usize {
        *self
    }

    fn get_sparse_set_index(value: usize) -> Self {
        value
    }
}

#[derive(Default)]
pub struct SparseSets {
    sets: SparseSet<ComponentId, ComponentSparseSet>,
}

impl SparseSets {
    pub fn get_or_insert(&mut self, component_info: &ComponentInfo) -> &mut ComponentSparseSet {
        if !self.sets.contains(component_info.id()) {
            self.sets.insert(
                component_info.id(),
                ComponentSparseSet::new(component_info, 64),
            );
        }

        self.sets.get_mut(component_info.id()).unwrap()
    }

    pub fn get(&self, component_id: ComponentId) -> Option<&ComponentSparseSet> {
        self.sets.get(component_id)
    }

    pub fn get_mut(&mut self, component_id: ComponentId) -> Option<&mut ComponentSparseSet> {
        self.sets.get_mut(component_id)
    }

    pub(crate) fn check_counters(&mut self, global_system_counter: u32) {
        for set in self.sets.values_mut() {
            set.check_counters(global_system_counter);
        }
    }
}

#[cfg(test)]
mod tests {
    use crate::{entity::Entity, storage::SparseSet};

    #[derive(Debug, Eq, PartialEq)]
    struct Foo(usize);

    #[test]
    fn sparse_set() {
        let mut set = SparseSet::<Entity, Foo>::default();
        let e0 = Entity::new(0);
        let e1 = Entity::new(1);
        let e2 = Entity::new(2);
        let e3 = Entity::new(3);
        let e4 = Entity::new(4);

        set.insert(e1, Foo(1));
        set.insert(e2, Foo(2));
        set.insert(e3, Foo(3));

        assert_eq!(set.get(e0), None);
        assert_eq!(set.get(e1), Some(&Foo(1)));
        assert_eq!(set.get(e2), Some(&Foo(2)));
        assert_eq!(set.get(e3), Some(&Foo(3)));
        assert_eq!(set.get(e4), None);

        {
            let iter_results = set.values().collect::<Vec<_>>();
            assert_eq!(iter_results, vec![&Foo(1), &Foo(2), &Foo(3)])
        }

        assert_eq!(set.remove(e2), Some(Foo(2)));
        assert_eq!(set.remove(e2), None);

        assert_eq!(set.get(e0), None);
        assert_eq!(set.get(e1), Some(&Foo(1)));
        assert_eq!(set.get(e2), None);
        assert_eq!(set.get(e3), Some(&Foo(3)));
        assert_eq!(set.get(e4), None);

        assert_eq!(set.remove(e1), Some(Foo(1)));

        assert_eq!(set.get(e0), None);
        assert_eq!(set.get(e1), None);
        assert_eq!(set.get(e2), None);
        assert_eq!(set.get(e3), Some(&Foo(3)));
        assert_eq!(set.get(e4), None);

        set.insert(e1, Foo(10));

        assert_eq!(set.get(e1), Some(&Foo(10)));

        *set.get_mut(e1).unwrap() = Foo(11);
        assert_eq!(set.get(e1), Some(&Foo(11)));
    }
}<|MERGE_RESOLUTION|>--- conflicted
+++ resolved
@@ -117,15 +117,9 @@
     /// the value when needed.
     ///
     /// # Safety
-<<<<<<< HEAD
-    /// The `value` pointer must point to a valid address that matches the `Layout` inside the `ComponentInfo` given
-    /// when constructing this sparse set.
+    /// The `value` pointer must point to a valid address that matches the `Layout`
+    ///  inside the `ComponentInfo` given when constructing this sparse set.
     pub unsafe fn insert(&mut self, entity: Entity, value: *mut u8, counters: ComponentCounters) {
-=======
-    /// The `value` pointer must point to a valid address that matches the `Layout` inside the
-    /// `ComponentInfo` given when constructing this sparse set.
-    pub unsafe fn insert(&mut self, entity: Entity, value: *mut u8, flags: ComponentFlags) {
->>>>>>> b17f8a4b
         let dense = &mut self.dense;
         let entities = &mut self.entities;
         let counters_list = self.counters.get_mut();
