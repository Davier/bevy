--- conflicted
+++ resolved
@@ -246,8 +246,6 @@
                     // if an entity was moved into this entity's table spot, update its table row
                     if let Some(swapped_entity) = move_result.swapped_entity {
                         let swapped_location = entities.get(swapped_entity).unwrap();
-                        // SAFE: entity is live and is therefore contained in an archetype that
-                        // exists
                         archetypes[swapped_location.archetype_id]
                             .set_entity_table_row(swapped_location.index, old_table_row);
                     }
@@ -551,13 +549,8 @@
     component_id: ComponentId,
     entity: Entity,
     location: EntityLocation,
-<<<<<<< HEAD
 ) -> Option<(*mut u8, *mut ComponentCounters)> {
-    let archetype = world.archetypes.get_unchecked(location.archetype_id);
-=======
-) -> Option<(*mut u8, *mut ComponentFlags)> {
     let archetype = &world.archetypes[location.archetype_id];
->>>>>>> ac661188
     let component_info = world.components.get_info_unchecked(component_id);
     match component_info.storage_type() {
         StorageType::Table => {
@@ -739,18 +732,11 @@
             .edges_mut()
             .set_add_bundle(bundle_info.id, new_archetype_id);
         // add a "from bundle" edge from the new archetype to the old archetype
-<<<<<<< HEAD
-        archetypes
-            .get_unchecked_mut(new_archetype_id)
-            .edges_mut()
-            .set_from_bundle(bundle_info.id, new_archetype_id, bundle_status);
-=======
         archetypes[new_archetype_id].edges_mut().set_from_bundle(
             bundle_info.id,
             new_archetype_id,
-            tracking_flags,
+            bundle_status,
         );
->>>>>>> ac661188
         new_archetype_id
     }
 }
