mod entity_ref;
mod pointer;
mod spawn_batch;
mod world_cell;

pub use entity_ref::*;
pub use pointer::*;
pub use spawn_batch::*;
pub use world_cell::*;

use crate::{
    archetype::{ArchetypeComponentId, ArchetypeComponentInfo, ArchetypeId, Archetypes},
    bundle::{Bundle, Bundles},
    component::{
        Component, ComponentCounters, ComponentDescriptor, ComponentId, Components,
        ComponentsError, StorageType,
    },
    entity::{Entities, Entity},
    query::{FilterFetch, QueryState, WorldQuery},
    storage::{Column, SparseSet, Storages},
};
use std::{
    any::TypeId,
    fmt,
    sync::atomic::{AtomicU32, Ordering},
};

#[derive(Copy, Clone, PartialEq, Eq, Debug)]
pub struct WorldId(u64);

impl Default for WorldId {
    fn default() -> Self {
        WorldId(rand::random())
    }
}

/// [World] stores and exposes operations on [entities](Entity), [components](Component),
/// and their associated metadata.
/// Each [Entity] has a set of components. Each component can have up to one instance of each
/// component type. Entity components can be created, updated, removed, and queried using a given
/// [World].
pub struct World {
    id: WorldId,
    pub(crate) entities: Entities,
    pub(crate) components: Components,
    pub(crate) archetypes: Archetypes,
    pub(crate) storages: Storages,
    pub(crate) bundles: Bundles,
    pub(crate) removed_components: SparseSet<ComponentId, Vec<Entity>>,
    /// Access cache used by [WorldCell].
    pub(crate) archetype_component_access: ArchetypeComponentAccess,
    main_thread_validator: MainThreadValidator,
    pub(crate) global_system_counter: AtomicU32,
    pub(crate) exclusive_system_counter: u32,
}

impl Default for World {
    fn default() -> Self {
        Self {
            id: Default::default(),
            entities: Default::default(),
            components: Default::default(),
            archetypes: Default::default(),
            storages: Default::default(),
            bundles: Default::default(),
            removed_components: Default::default(),
            archetype_component_access: Default::default(),
            main_thread_validator: Default::default(),
            global_system_counter: Default::default(),
            // Default value is `u32::MAX` so that direct queries outside of exclusive systems properly
            // detect changes. That value will not be used in any exclusive system.
            exclusive_system_counter: u32::MAX,
        }
    }
}

impl World {
    /// Creates a new empty [World]
    #[inline]
    pub fn new() -> World {
        World::default()
    }

    /// Retrieves this world's unique ID
    #[inline]
    pub fn id(&self) -> WorldId {
        self.id
    }

    /// Retrieves this world's [Entities] collection
    #[inline]
    pub fn entities(&self) -> &Entities {
        &self.entities
    }

    /// Retrieves this world's [Archetypes] collection
    #[inline]
    pub fn archetypes(&self) -> &Archetypes {
        &self.archetypes
    }

    /// Retrieves this world's [Components] collection
    #[inline]
    pub fn components(&self) -> &Components {
        &self.components
    }

    /// Retrieves a mutable reference to this world's [Components] collection
    #[inline]
    pub fn components_mut(&mut self) -> &mut Components {
        &mut self.components
    }

    /// Retrieves this world's [Storages] collection
    #[inline]
    pub fn storages(&self) -> &Storages {
        &self.storages
    }

    /// Retrieves this world's [Bundles] collection
    #[inline]
    pub fn bundles(&self) -> &Bundles {
        &self.bundles
    }

    /// Retrieves a [WorldCell], which safely enables multiple mutable World accesses at the same
    /// time, provided those accesses do not conflict with each other.
    #[inline]
    pub fn cell(&mut self) -> WorldCell<'_> {
        WorldCell::new(self)
    }

    /// Registers a new component using the given [ComponentDescriptor]. Components do not need to
    /// be manually registered. This just provides a way to override default configuration.
    /// Attempting to register a component with a type that has already been used by [World]
    /// will result in an error.
    ///
    /// The default component storage type can be overridden like this:
    ///
    /// ```
    /// use bevy_ecs::{component::{ComponentDescriptor, StorageType}, world::World};
    ///
    /// struct Position {
    ///   x: f32,
    ///   y: f32,
    /// }
    ///
    /// let mut world = World::new();
    /// world.register_component(ComponentDescriptor::new::<Position>(StorageType::SparseSet)).unwrap();
    /// ```
    pub fn register_component(
        &mut self,
        descriptor: ComponentDescriptor,
    ) -> Result<ComponentId, ComponentsError> {
        let storage_type = descriptor.storage_type();
        let component_id = self.components.add(descriptor)?;
        // ensure sparse set is created for SparseSet components
        if storage_type == StorageType::SparseSet {
            // SAFE: just created
            let info = unsafe { self.components.get_info_unchecked(component_id) };
            self.storages.sparse_sets.get_or_insert(info);
        }

        Ok(component_id)
    }

    /// Retrieves an [EntityRef] that exposes read-only operations for the given `entity`.
    /// This will panic if the `entity` does not exist. Use [World::get_entity] if you want
    /// to check for entity existence instead of implicitly panic-ing.
    ///
    /// ```
    /// use bevy_ecs::world::World;
    ///
    /// struct Position {
    ///   x: f32,
    ///   y: f32,
    /// }
    ///
    /// let mut world = World::new();
    /// let entity = world.spawn()
    ///     .insert(Position { x: 0.0, y: 0.0 })
    ///     .id();
    ///
    /// let position = world.entity(entity).get::<Position>().unwrap();
    /// assert_eq!(position.x, 0.0);
    /// ```
    #[inline]
    pub fn entity(&self, entity: Entity) -> EntityRef {
        self.get_entity(entity).expect("Entity does not exist")
    }

    /// Retrieves an [EntityMut] that exposes read and write operations for the given `entity`.
    /// This will panic if the `entity` does not exist. Use [World::get_entity_mut] if you want
    /// to check for entity existence instead of implicitly panic-ing.
    ///
    /// ```
    /// use bevy_ecs::world::World;
    ///
    /// struct Position {
    ///   x: f32,
    ///   y: f32,
    /// }
    ///
    /// let mut world = World::new();
    /// let entity = world.spawn()
    ///     .insert(Position { x: 0.0, y: 0.0 })
    ///     .id();
    ///
    /// let mut position = world.entity_mut(entity).get_mut::<Position>().unwrap();
    /// position.x = 1.0;
    /// ```
    #[inline]
    pub fn entity_mut(&mut self, entity: Entity) -> EntityMut {
        self.get_entity_mut(entity).expect("Entity does not exist")
    }

    /// Retrieves an [EntityRef] that exposes read-only operations for the given `entity`.
    /// Returns [None] if the `entity` does not exist. Use [World::entity] if you don't want
    /// to unwrap the [EntityRef] yourself.
    ///
    /// ```
    /// use bevy_ecs::world::World;
    ///
    /// struct Position {
    ///   x: f32,
    ///   y: f32,
    /// }
    ///
    /// let mut world = World::new();
    /// let entity = world.spawn()
    ///     .insert(Position { x: 0.0, y: 0.0 })
    ///     .id();
    ///
    /// let entity_ref = world.get_entity(entity).unwrap();
    /// let position = entity_ref.get::<Position>().unwrap();
    /// assert_eq!(position.x, 0.0);
    /// ```
    #[inline]
    pub fn get_entity(&self, entity: Entity) -> Option<EntityRef> {
        let location = self.entities.get(entity)?;
        Some(EntityRef::new(self, entity, location))
    }

    /// Retrieves an [EntityMut] that exposes read and write operations for the given `entity`.
    /// Returns [None] if the `entity` does not exist. Use [World::entity_mut] if you don't want
    /// to unwrap the [EntityMut] yourself.
    ///
    /// ```
    /// use bevy_ecs::world::World;
    ///
    /// struct Position {
    ///   x: f32,
    ///   y: f32,
    /// }
    ///
    /// let mut world = World::new();
    /// let entity = world.spawn()
    ///     .insert(Position { x: 0.0, y: 0.0 })
    ///     .id();
    ///
    /// let mut entity_mut = world.get_entity_mut(entity).unwrap();
    /// let mut position = entity_mut.get_mut::<Position>().unwrap();
    /// position.x = 1.0;
    /// ```
    #[inline]
    pub fn get_entity_mut(&mut self, entity: Entity) -> Option<EntityMut> {
        let location = self.entities.get(entity)?;
        // SAFE: `entity` exists and `location` is that entity's location
        Some(unsafe { EntityMut::new(self, entity, location) })
    }

    /// Spawns a new [Entity] and returns a corresponding [EntityMut], which can be used
    /// to add components to the entity or retrieve its id.
    ///
    /// ```
    /// use bevy_ecs::world::World;
    ///
    /// struct Position {
    ///   x: f32,
    ///   y: f32,
    /// }
    ///
    /// let mut world = World::new();
    /// let entity = world.spawn()
    ///     .insert(Position { x: 0.0, y: 0.0 }) // add a single component
    ///     .insert_bundle((1, 2.0, "hello")) // add a bundle of components
    ///     .id();
    ///
    /// let position = world.entity(entity).get::<Position>().unwrap();
    /// assert_eq!(position.x, 0.0);
    /// ```
    pub fn spawn(&mut self) -> EntityMut {
        self.flush();
        let entity = self.entities.alloc();
        let archetype = self.archetypes.empty_mut();
        unsafe {
            // PERF: consider avoiding allocating entities in the empty archetype unless needed
            let table_row = self.storages.tables[archetype.table_id()].allocate(entity);
            // SAFE: no components are allocated by archetype.allocate() because the archetype is
            // empty
            let location = archetype.allocate(entity, table_row);
            // SAFE: entity index was just allocated
            self.entities
                .meta
                .get_unchecked_mut(entity.id() as usize)
                .location = location;
            EntityMut::new(self, entity, location)
        }
    }

    /// Spawns a batch of entities with the same component [Bundle] type. Takes a given [Bundle]
    /// iterator and returns a corresponding [Entity] iterator.
    /// This is more efficient than spawning entities and adding components to them individually,
    /// but it is limited to spawning entities with the same [Bundle] type, whereas spawning
    /// individually is more flexible.
    ///
    /// ```
    /// use bevy_ecs::{entity::Entity, world::World};
    ///
    /// let mut world = World::new();
    /// let entities = world.spawn_batch(vec![
    ///   ("a", 0.0), // the first entity
    ///   ("b", 1.0), // the second entity
    /// ]).collect::<Vec<Entity>>();
    ///
    /// assert_eq!(entities.len(), 2);
    /// ```
    pub fn spawn_batch<I>(&mut self, iter: I) -> SpawnBatchIter<'_, I::IntoIter>
    where
        I: IntoIterator,
        I::Item: Bundle,
    {
        SpawnBatchIter::new(self, iter.into_iter())
    }

    /// Retrieves a reference to the given `entity`'s [Component] of the given type.
    /// Returns [None] if the `entity` does not have a [Component] of the given type.
    /// ```
    /// use bevy_ecs::world::World;
    ///
    /// struct Position {
    ///   x: f32,
    ///   y: f32,
    /// }
    ///
    /// let mut world = World::new();
    /// let entity = world.spawn()
    ///     .insert(Position { x: 0.0, y: 0.0 })
    ///     .id();
    /// let position = world.get::<Position>(entity).unwrap();
    /// assert_eq!(position.x, 0.0);
    #[inline]
    pub fn get<T: Component>(&self, entity: Entity) -> Option<&T> {
        self.get_entity(entity)?.get()
    }

    /// Retrieves a mutable reference to the given `entity`'s [Component] of the given type.
    /// Returns [None] if the `entity` does not have a [Component] of the given type.
    /// ```
    /// use bevy_ecs::world::World;
    ///
    /// struct Position {
    ///   x: f32,
    ///   y: f32,
    /// }
    ///
    /// let mut world = World::new();
    /// let entity = world.spawn()
    ///     .insert(Position { x: 0.0, y: 0.0 })
    ///     .id();
    /// let mut position = world.get_mut::<Position>(entity).unwrap();
    /// position.x = 1.0;
    #[inline]
    pub fn get_mut<T: Component>(&mut self, entity: Entity) -> Option<Mut<T>> {
        self.get_entity_mut(entity)?.get_mut()
    }

    /// Despawns the given `entity`, if it exists. This will also remove all of the entity's
    /// [Component]s. Returns `true` if the `entity` is successfully despawned and `false` if
    /// the `entity` does not exist.
    /// ```
    /// use bevy_ecs::world::World;
    ///
    /// struct Position {
    ///   x: f32,
    ///   y: f32,
    /// }
    ///
    /// let mut world = World::new();
    /// let entity = world.spawn()
    ///     .insert(Position { x: 0.0, y: 0.0 })
    ///     .id();
    /// assert!(world.despawn(entity));
    /// assert!(world.get_entity(entity).is_none());
    /// assert!(world.get::<Position>(entity).is_none());
    /// ```
    #[inline]
    pub fn despawn(&mut self, entity: Entity) -> bool {
        self.get_entity_mut(entity)
            .map(|e| {
                e.despawn();
                true
            })
            .unwrap_or(false)
    }

    /// Clears removed component tracker state
    pub fn clear_trackers(&mut self) {
        for entities in self.removed_components.values_mut() {
            entities.clear();
        }
    }

    /// Returns [QueryState] for the given [WorldQuery], which is used to efficiently
    /// run queries on the [World] by storing and reusing the [QueryState].
    /// ```
    /// use bevy_ecs::{entity::Entity, world::World};
    ///
    /// #[derive(Debug, PartialEq)]
    /// struct Position {
    ///   x: f32,
    ///   y: f32,
    /// }
    ///
    /// struct Velocity {
    ///   x: f32,
    ///   y: f32,
    /// }
    ///
    /// let mut world = World::new();
    /// let entities = world.spawn_batch(vec![
    ///     (Position { x: 0.0, y: 0.0}, Velocity { x: 1.0, y: 0.0 }),    
    ///     (Position { x: 0.0, y: 0.0}, Velocity { x: 0.0, y: 1.0 }),    
    /// ]).collect::<Vec<Entity>>();
    ///
    /// let mut query = world.query::<(&mut Position, &Velocity)>();
    /// for (mut position, velocity) in query.iter_mut(&mut world) {
    ///    position.x += velocity.x;
    ///    position.y += velocity.y;
    /// }     
    ///
    /// assert_eq!(world.get::<Position>(entities[0]).unwrap(), &Position { x: 1.0, y: 0.0 });
    /// assert_eq!(world.get::<Position>(entities[1]).unwrap(), &Position { x: 0.0, y: 1.0 });
    /// ```
    #[inline]
    pub fn query<Q: WorldQuery>(&mut self) -> QueryState<Q, ()> {
        QueryState::new(self)
    }

    /// Returns [QueryState] for the given filtered [WorldQuery], which is used to efficiently
    /// run queries on the [World] by storing and reusing the [QueryState].
    /// ```
    /// use bevy_ecs::{entity::Entity, world::World, query::With};
    ///
    /// struct A;
    /// struct B;
    ///
    /// let mut world = World::new();
    /// let e1 = world.spawn().insert(A).id();
    /// let e2 = world.spawn().insert_bundle((A, B)).id();
    ///
    /// let mut query = world.query_filtered::<Entity, With<B>>();
    /// let matching_entities = query.iter(&world).collect::<Vec<Entity>>();
    ///
    /// assert_eq!(matching_entities, vec![e2]);
    /// ```
    #[inline]
    pub fn query_filtered<Q: WorldQuery, F: WorldQuery>(&mut self) -> QueryState<Q, F>
    where
        F::Fetch: FilterFetch,
    {
        QueryState::new(self)
    }

    /// Returns an iterator of entities that had components of type `T` removed
    /// since the last call to [World::clear_trackers].
    pub fn removed<T: Component>(&self) -> std::iter::Cloned<std::slice::Iter<'_, Entity>> {
        if let Some(component_id) = self.components.get_id(TypeId::of::<T>()) {
            self.removed_with_id(component_id)
        } else {
            [].iter().cloned()
        }
    }

    /// Returns an iterator of entities that had components with the given `component_id` removed
    /// since the last call to [World::clear_trackers].
    pub fn removed_with_id(
        &self,
        component_id: ComponentId,
    ) -> std::iter::Cloned<std::slice::Iter<'_, Entity>> {
        if let Some(removed) = self.removed_components.get(component_id) {
            removed.iter().cloned()
        } else {
            [].iter().cloned()
        }
    }

    /// Inserts a new resource with the given `value`.
    /// Resources are "unique" data of a given type.
    #[inline]
    pub fn insert_resource<T: Component>(&mut self, value: T) {
        let component_id = self.components.get_or_insert_resource_id::<T>();
        // SAFE: component_id just initialized and corresponds to resource of type T
        unsafe { self.insert_resource_with_id(component_id, value) };
    }

    /// Inserts a new non-send resource with the given `value`.
    /// Resources are "unique" data of a given type.
    #[inline]
    pub fn insert_non_send<T: 'static>(&mut self, value: T) {
        self.validate_non_send_access::<T>();
        let component_id = self.components.get_or_insert_non_send_resource_id::<T>();
        // SAFE: component_id just initialized and corresponds to resource of type T
        unsafe { self.insert_resource_with_id(component_id, value) };
    }

    /// Removes the resource of a given type and returns it, if it exists. Otherwise returns [None].
    /// Resources are "unique" data of a given type.
    #[inline]
    pub fn remove_resource<T: Component>(&mut self) -> Option<T> {
        let component_id = self.components.get_resource_id(TypeId::of::<T>())?;
        let resource_archetype = self.archetypes.resource_mut();
        let unique_components = resource_archetype.unique_components_mut();
        let column = unique_components.get_mut(component_id)?;
        if column.is_empty() {
            return None;
        }
        // SAFE: if a resource column exists, row 0 exists as well. caller takes ownership of the
        // ptr value / drop is called when T is dropped
        let (ptr, _) = unsafe { column.swap_remove_and_forget_unchecked(0) };
        // SAFE: column is of type T
        Some(unsafe { ptr.cast::<T>().read() })
    }

    /// Returns `true` if a resource of type `T` exists. Otherwise returns `false`.
    #[inline]
    pub fn contains_resource<T: Component>(&self) -> bool {
        let component_id =
            if let Some(component_id) = self.components.get_resource_id(TypeId::of::<T>()) {
                component_id
            } else {
                return false;
            };
        self.get_populated_resource_column(component_id).is_some()
    }

    /// Gets a reference to the resource of the given type, if it exists. Otherwise returns [None]
    /// Resources are "unique" data of a given type.
    #[inline]
    pub fn get_resource<T: Component>(&self) -> Option<&T> {
        let component_id = self.components.get_resource_id(TypeId::of::<T>())?;
        unsafe { self.get_resource_with_id(component_id) }
    }

    /// Gets a mutable reference to the resource of the given type, if it exists. Otherwise returns
    /// [None] Resources are "unique" data of a given type.
    #[inline]
    pub fn get_resource_mut<T: Component>(&mut self) -> Option<Mut<'_, T>> {
        // SAFE: unique world access
        unsafe { self.get_resource_unchecked_mut() }
    }

    // PERF: optimize this to avoid redundant lookups
    /// Gets a resource of type `T` if it exists, otherwise inserts the resource using the result of
    /// calling `func`.
    #[inline]
    pub fn get_resource_or_insert_with<T: Component>(
        &mut self,
        func: impl FnOnce() -> T,
    ) -> Mut<'_, T> {
        if !self.contains_resource::<T>() {
            self.insert_resource(func());
        }
        self.get_resource_mut().unwrap()
    }

    /// Gets a mutable reference to the resource of the given type, if it exists. Otherwise returns
    /// [None] Resources are "unique" data of a given type.
    ///
    /// # Safety
    /// This will allow aliased mutable access to the given resource type. The caller must ensure
    /// that only one mutable access exists at a time.
    #[inline]
    pub unsafe fn get_resource_unchecked_mut<T: Component>(&self) -> Option<Mut<'_, T>> {
        let component_id = self.components.get_resource_id(TypeId::of::<T>())?;
        self.get_resource_unchecked_mut_with_id(component_id)
    }

    /// Gets a reference to the non-send resource of the given type, if it exists. Otherwise returns
    /// [None] Resources are "unique" data of a given type.
    #[inline]
    pub fn get_non_send_resource<T: 'static>(&self) -> Option<&T> {
        let component_id = self.components.get_resource_id(TypeId::of::<T>())?;
        // SAFE: component id matches type T
        unsafe { self.get_non_send_with_id(component_id) }
    }

    /// Gets a mutable reference to the non-send resource of the given type, if it exists. Otherwise
    /// returns [None] Resources are "unique" data of a given type.
    #[inline]
    pub fn get_non_send_resource_mut<T: 'static>(&mut self) -> Option<Mut<'_, T>> {
        // SAFE: unique world access
        unsafe { self.get_non_send_resource_unchecked_mut() }
    }

    /// Gets a mutable reference to the non-send resource of the given type, if it exists. Otherwise
    /// returns [None] Resources are "unique" data of a given type.
    ///
    /// # Safety
    /// This will allow aliased mutable access to the given non-send resource type. The caller must
    /// ensure that only one mutable access exists at a time.
    #[inline]
    pub unsafe fn get_non_send_resource_unchecked_mut<T: 'static>(&self) -> Option<Mut<'_, T>> {
        let component_id = self.components.get_resource_id(TypeId::of::<T>())?;
        self.get_non_send_unchecked_mut_with_id(component_id)
    }

    /// Temporarily removes the requested resource from this [World], then re-adds it before
    /// returning. This enables safe mutable access to a resource while still providing mutable
    /// world access
    /// ```
    /// use bevy_ecs::world::{World, Mut};
    /// struct A(u32);
    /// struct B(u32);
    /// let mut world = World::new();
    /// world.insert_resource(A(1));
    /// let entity = world.spawn().insert(B(1)).id();
    ///
    /// world.resource_scope(|mut a: Mut<A>, world| {
    ///     let b = world.get_mut::<B>(entity).unwrap();
    ///     a.0 += b.0;
    /// });
    /// assert_eq!(world.get_resource::<A>().unwrap().0, 2);
    /// ```
    pub fn resource_scope<T: Component, U>(
        &mut self,
        f: impl FnOnce(Mut<T>, &mut World) -> U,
    ) -> U {
        let component_id = self
            .components
            .get_resource_id(TypeId::of::<T>())
<<<<<<< HEAD
            .expect("resource does not exist");
        let (ptr, mut counters) = {
=======
            .unwrap_or_else(|| panic!("resource does not exist: {}", std::any::type_name::<T>()));
        let (ptr, mut flags) = {
>>>>>>> ac661188
            let resource_archetype = self.archetypes.resource_mut();
            let unique_components = resource_archetype.unique_components_mut();
            let column = unique_components.get_mut(component_id).unwrap_or_else(|| {
                panic!("resource does not exist: {}", std::any::type_name::<T>())
            });
            if column.is_empty() {
                panic!("resource does not exist: {}", std::any::type_name::<T>());
            }
            // SAFE: if a resource column exists, row 0 exists as well. caller takes ownership of
            // the ptr value / drop is called when T is dropped
            unsafe { column.swap_remove_and_forget_unchecked(0) }
        };
        // SAFE: pointer is of type T
        let value = Mut {
            value: unsafe { &mut *ptr.cast::<T>() },
            component_counters: &mut counters,
            system_counter: self.get_exclusive_system_counter(),
            global_system_counter: self.get_global_system_counter_unordered(),
        };
        let result = f(value, self);
        let resource_archetype = self.archetypes.resource_mut();
        let unique_components = resource_archetype.unique_components_mut();
        let column = unique_components
            .get_mut(component_id)
            .unwrap_or_else(|| panic!("resource does not exist: {}", std::any::type_name::<T>()));
        // SAFE: new location is immediately written to below
        let row = unsafe { column.push_uninit() };
        // SAFE: row was just allocated above
        unsafe { column.set_unchecked(row, ptr) };
        // SAFE: row was just allocated above
        unsafe { *column.get_counters_unchecked_mut(row) = counters };
        result
    }

    /// # Safety
    /// `component_id` must be assigned to a component of type T
    #[inline]
    pub(crate) unsafe fn get_resource_with_id<T: 'static>(
        &self,
        component_id: ComponentId,
    ) -> Option<&T> {
        let column = self.get_populated_resource_column(component_id)?;
        Some(&*column.get_ptr().as_ptr().cast::<T>())
    }

    /// # Safety
    /// `component_id` must be assigned to a component of type T.
    /// Caller must ensure this doesn't violate Rust mutability rules for the given resource.
    #[inline]
    pub(crate) unsafe fn get_resource_unchecked_mut_with_id<T>(
        &self,
        component_id: ComponentId,
    ) -> Option<Mut<'_, T>> {
        let column = self.get_populated_resource_column(component_id)?;
        Some(Mut {
            value: &mut *column.get_ptr().as_ptr().cast::<T>(),
            component_counters: &mut *column.get_counters_mut_ptr(),
            system_counter: self.get_exclusive_system_counter(),
            global_system_counter: self.get_global_system_counter(),
        })
    }

    /// # Safety
    /// `component_id` must be assigned to a component of type T
    #[inline]
    pub(crate) unsafe fn get_non_send_with_id<T: 'static>(
        &self,
        component_id: ComponentId,
    ) -> Option<&T> {
        self.validate_non_send_access::<T>();
        self.get_resource_with_id(component_id)
    }

    /// # Safety
    /// `component_id` must be assigned to a component of type T.
    /// Caller must ensure this doesn't violate Rust mutability rules for the given resource.
    #[inline]
    pub(crate) unsafe fn get_non_send_unchecked_mut_with_id<T: 'static>(
        &self,
        component_id: ComponentId,
    ) -> Option<Mut<'_, T>> {
        self.validate_non_send_access::<T>();
        self.get_resource_unchecked_mut_with_id(component_id)
    }

    /// # Safety
    /// `component_id` must be valid and correspond to a resource component of type T
    #[inline]
    unsafe fn insert_resource_with_id<T>(&mut self, component_id: ComponentId, mut value: T) {
        let global_system_counter = self.get_global_system_counter_unordered();
        let column = self.initialize_resource_internal(component_id);
        if column.is_empty() {
            // SAFE: column is of type T and has been allocated above
            let data = (&mut value as *mut T).cast::<u8>();
            // SAFE: new location is immediately written to below
            let row = column.push_uninit();
            // SAFE: index was just allocated above
            column.set_unchecked(row, data);
            std::mem::forget(value);
            // SAFE: index was just allocated above
            *column.get_counters_unchecked_mut(row) = ComponentCounters::new(global_system_counter);
        } else {
            // SAFE: column is of type T and has already been allocated
            *column.get_unchecked(0).cast::<T>() = value;
            column
                .get_counters_unchecked_mut(0)
                .set_changed(global_system_counter);
        }
    }

    /// # Safety
    /// `component_id` must be valid and correspond to a resource component of type T
    #[inline]
    unsafe fn initialize_resource_internal(&mut self, component_id: ComponentId) -> &mut Column {
        // SAFE: resource archetype always exists
        let resource_archetype = self
            .archetypes
            .archetypes
            .get_unchecked_mut(ArchetypeId::resource().index());
        let resource_archetype_components = &mut resource_archetype.components;
        let archetype_component_count = &mut self.archetypes.archetype_component_count;
        let components = &self.components;
        resource_archetype
            .unique_components
            .get_or_insert_with(component_id, || {
                resource_archetype_components.insert(
                    component_id,
                    ArchetypeComponentInfo {
                        archetype_component_id: ArchetypeComponentId::new(
                            *archetype_component_count,
                        ),
                        storage_type: StorageType::Table,
                    },
                );
                *archetype_component_count += 1;
                let component_info = components.get_info_unchecked(component_id);
                Column::with_capacity(component_info, 1)
            })
    }

    pub(crate) fn initialize_resource<T: Component>(&mut self) -> ComponentId {
        let component_id = self.components.get_or_insert_resource_id::<T>();
        // SAFE: resource initialized above
        unsafe { self.initialize_resource_internal(component_id) };
        component_id
    }

    pub(crate) fn initialize_non_send_resource<T: 'static>(&mut self) -> ComponentId {
        let component_id = self.components.get_or_insert_non_send_resource_id::<T>();
        // SAFE: resource initialized above
        unsafe { self.initialize_resource_internal(component_id) };
        component_id
    }

    /// returns the resource column if the requested resource exists
    pub(crate) fn get_populated_resource_column(
        &self,
        component_id: ComponentId,
    ) -> Option<&Column> {
        let resource_archetype = self.archetypes.resource();
        let unique_components = resource_archetype.unique_components();
        unique_components.get(component_id).and_then(|column| {
            if column.is_empty() {
                None
            } else {
                Some(column)
            }
        })
    }

    pub(crate) fn validate_non_send_access<T: 'static>(&self) {
        if !self.main_thread_validator.is_main_thread() {
            panic!(
                "attempted to access NonSend resource {} off of the main thread",
                std::any::type_name::<T>()
            );
        }
    }

    /// Empties queued entities and adds them to the empty [Archetype].
    /// This should be called before doing operations that might operate on queued entities,
    /// such as inserting a [Component].
    pub(crate) fn flush(&mut self) {
        let empty_archetype = self.archetypes.empty_mut();
        unsafe {
            let table = &mut self.storages.tables[empty_archetype.table_id()];
            // PERF: consider pre-allocating space for flushed entities
            self.entities.flush(|entity, location| {
                // SAFE: no components are allocated by archetype.allocate() because the archetype
                // is empty
                *location = empty_archetype.allocate(entity, table.allocate(entity));
            });
        }
    }

    #[inline]
    pub fn increment_global_system_counter(&self) -> u32 {
        self.global_system_counter.fetch_add(1, Ordering::AcqRel)
    }

    #[inline]
    pub fn get_global_system_counter(&self) -> u32 {
        self.global_system_counter.load(Ordering::Acquire)
    }

    #[inline]
    pub fn get_global_system_counter_unordered(&mut self) -> u32 {
        *self.global_system_counter.get_mut()
    }

    #[inline]
    pub fn get_exclusive_system_counter(&self) -> u32 {
        self.exclusive_system_counter
    }

    pub fn check_component_counters(&mut self) {
        // Iterate over all component counters, clamping their age to max age
        // PERF: parallelize
        let global_system_counter = self.get_global_system_counter_unordered();
        self.storages.tables.clear_counters(global_system_counter);
        self.storages
            .sparse_sets
            .check_counters(global_system_counter);
        let resource_archetype = self.archetypes.resource_mut();
        for column in resource_archetype.unique_components.values_mut() {
            column.check_counters(global_system_counter);
        }
    }
}

impl fmt::Debug for World {
    fn fmt(&self, f: &mut fmt::Formatter<'_>) -> fmt::Result {
        f.debug_struct("World")
            .field("id", &self.id)
            .field("entity_count", &self.entities.len())
            .field("archetype_count", &self.archetypes.len())
            .field("component_count", &self.components.len())
            .field(
                "resource_count",
                &self.archetypes.resource().unique_components.len(),
            )
            .finish()
    }
}

unsafe impl Send for World {}
unsafe impl Sync for World {}

/// Creates `Self` using data from the given [World]
pub trait FromWorld {
    /// Creates `Self` using data from the given [World]
    fn from_world(world: &mut World) -> Self;
}

impl<T: Default> FromWorld for T {
    fn from_world(_world: &mut World) -> Self {
        T::default()
    }
}

struct MainThreadValidator {
    main_thread: std::thread::ThreadId,
}

impl MainThreadValidator {
    fn is_main_thread(&self) -> bool {
        self.main_thread == std::thread::current().id()
    }
}

impl Default for MainThreadValidator {
    fn default() -> Self {
        Self {
            main_thread: std::thread::current().id(),
        }
    }
}<|MERGE_RESOLUTION|>--- conflicted
+++ resolved
@@ -639,13 +639,8 @@
         let component_id = self
             .components
             .get_resource_id(TypeId::of::<T>())
-<<<<<<< HEAD
-            .expect("resource does not exist");
+            .unwrap_or_else(|| panic!("resource does not exist: {}", std::any::type_name::<T>()));
         let (ptr, mut counters) = {
-=======
-            .unwrap_or_else(|| panic!("resource does not exist: {}", std::any::type_name::<T>()));
-        let (ptr, mut flags) = {
->>>>>>> ac661188
             let resource_archetype = self.archetypes.resource_mut();
             let unique_components = resource_archetype.unique_components_mut();
             let column = unique_components.get_mut(component_id).unwrap_or_else(|| {
