--- conflicted
+++ resolved
@@ -34,17 +34,11 @@
     }
 }
 
-<<<<<<< HEAD
-/// [World] stores and exposes operations on [entities](Entity), [components](Component), and their associated metadata.
+/// [World] stores and exposes operations on [entities](Entity), [components](Component), 
+/// and their associated metadata.
 /// Each [Entity] has a set of components. Each component can have up to one instance of each component type.
 /// Entity components can be created, updated, removed, and queried using a given [World].
-=======
-/// [World] stores and exposes operations on [entities](Entity), [components](Component), and their
-/// associated metadata. Each [Entity] has a set of components. Each component can have up to one
-/// instance of each component type. Entity components can be created, updated, removed, and queried
-/// using a given [World].
 #[derive(Default)]
->>>>>>> b17f8a4b
 pub struct World {
     id: WorldId,
     pub(crate) entities: Entities,
@@ -485,8 +479,8 @@
         QueryState::new(self)
     }
 
-<<<<<<< HEAD
-    /// Returns a [DirectQuery] for the given [WorldQuery], which is used to directly query the [World],
+    /// Returns a [DirectQuery] for the given [WorldQuery], 
+    /// which is used to directly query the [World],
     /// usually in exclusive systems.
     /// ```
     ///
@@ -532,7 +526,8 @@
         }
     }
 
-    /// Returns a [DirectQuery] for the given filtered [WorldQuery], which is used to directly query the [World],
+    /// Returns a [DirectQuery] for the given filtered [WorldQuery], 
+    /// which is used to directly query the [World],
     /// usually in exclusive systems.
     /// ```
     /// use bevy_ecs::{entity::Entity, world::World, query::With};
@@ -566,11 +561,8 @@
         }
     }
 
-    /// Returns an iterator of entities that had components of type `T` removed since the last call to [World::clear_trackers].
-=======
-    /// Returns an iterator of entities that had components of type `T` removed since the last call
-    /// to [World::clear_trackers].
->>>>>>> b17f8a4b
+    /// Returns an iterator of entities that had components of type `T` removed 
+    /// since the last call to [World::clear_trackers].
     pub fn removed<T: Component>(&self) -> std::iter::Cloned<std::slice::Iter<'_, Entity>> {
         if let Some(component_id) = self.components.get_id(TypeId::of::<T>()) {
             self.removed_with_id(component_id)
